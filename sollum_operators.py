import bpy
from Sollumz.resources.bound import BoundType, PolygonType
from Sollumz.sollumz_ui import SOLLUMZ_UI_NAMES
from .meshhelper import * 
from .sollumz_shaders import create_collision_material_from_type

def create_empty(sollum_type):
    empty = bpy.data.objects.new(SOLLUMZ_UI_NAMES[sollum_type], None)
    empty.empty_display_size = 0
    empty.sollum_type = sollum_type
    bpy.context.collection.objects.link(empty)
    bpy.context.view_layer.objects.active = bpy.data.objects[empty.name]

    return empty

def create_mesh(sollum_type):
    name = SOLLUMZ_UI_NAMES[sollum_type]
    mesh = bpy.data.meshes.new(name)
    obj = bpy.data.objects.new(name, mesh)
    obj.sollum_type = sollum_type
    bpy.context.collection.objects.link(obj)

    return obj


def aobj_is_composite(self, sollum_type):
    aobj = bpy.context.active_object
    if not (aobj and aobj.sollum_type == BoundType.COMPOSITE):
        self.report({'INFO'}, f"Please select a {SOLLUMZ_UI_NAMES[BoundType.COMPOSITE]} to add a {SOLLUMZ_UI_NAMES[sollum_type]} to.")
        return False
    return True

class SOLLUMZ_OT_create_bound_composite(bpy.types.Operator):
    """Create a sollumz bound composite"""
    bl_idname = "sollumz.createboundcomposite"
    bl_label = f"Create {SOLLUMZ_UI_NAMES[BoundType.COMPOSITE]}"

    def execute(self, context):
        
        create_empty(BoundType.COMPOSITE)

        return {'FINISHED'}


class SOLLUMZ_OT_create_geometry_bound(bpy.types.Operator):
    """Create a sollumz geometry bound"""
    bl_idname = "sollumz.creategeometrybound"
    bl_label = f"Create {SOLLUMZ_UI_NAMES[BoundType.GEOMETRY]}"

    def execute(self, context):
        if not aobj_is_composite(self, BoundType.GEOMETRY):
            return {'CANCELLED'}

        aobj = bpy.context.active_object
        gobj = create_empty(BoundType.GEOMETRY)
        gobj.parent = aobj
        bpy.context.view_layer.objects.active = bpy.data.objects[gobj.name]

        return {'FINISHED'}


class SOLLUMZ_OT_create_geometrybvh_bound(bpy.types.Operator):
    """Create a sollumz geometry bound bvh"""
    bl_idname = "sollumz.creategeometryboundbvh"
    bl_label = f"Create {SOLLUMZ_UI_NAMES[BoundType.GEOMETRYBVH]}"

<<<<<<< HEAD
    def execute(self, context):
        if not aobj_is_composite(self, BoundType.GEOMETRYBVH):
            return {'CANCELLED'}
=======
    def draw(self, context):
>>>>>>> de84c5ad
        
        aobj = bpy.context.active_object
        gobj = create_empty(BoundType.GEOMETRYBVH) 
        gobj.parent = aobj
        bpy.context.view_layer.objects.active = bpy.data.objects[gobj.name]

        return {'FINISHED'}


class SOLLUMZ_OT_create_box_bound(bpy.types.Operator):
    """Create a sollumz box bound"""
    bl_idname = "sollumz.createboxbound"
    bl_label = f"Create {SOLLUMZ_UI_NAMES[BoundType.BOX]}"

    def execute(self, context):
        if not aobj_is_composite(self, BoundType.BOX):
            return {'CANCELLED'}
        
        aobj = bpy.context.active_object
        gobj = create_mesh(BoundType.BOX)
        create_box(gobj.data)
        gobj.parent = aobj
        bpy.context.view_layer.objects.active = bpy.data.objects[gobj.name]

        return {'FINISHED'}


class SOLLUMZ_OT_create_sphere_bound(bpy.types.Operator):
    """Create a sollumz sphere bound"""
    bl_idname = "sollumz.createspherebound"
    bl_label = f"Create {SOLLUMZ_UI_NAMES[BoundType.SPHERE]}"

    def execute(self, context):
        if not aobj_is_composite(self, BoundType.SPHERE):
            return {'CANCELLED'}
        
        aobj = bpy.context.active_object
        gobj = create_mesh(BoundType.SPHERE)
        create_sphere(gobj.data)
        gobj.parent = aobj
        bpy.context.view_layer.objects.active = bpy.data.objects[gobj.name]
            

        return {'FINISHED'}


class SOLLUMZ_OT_create_capsule_bound(bpy.types.Operator):
    """Create a sollumz capsule bound"""
    bl_idname = "sollumz.createcapsulebound"
    bl_label = f"Create {SOLLUMZ_UI_NAMES[BoundType.CAPSULE]}"

    def execute(self, context):
        if not aobj_is_composite(self, BoundType.CAPSULE):
            return {'CANCELLED'}
        
        aobj = bpy.context.active_object
        gobj = create_mesh(BoundType.CAPSULE)
        create_capsule(gobj.data)
        gobj.parent = aobj
        bpy.context.view_layer.objects.active = bpy.data.objects[gobj.name]

        return {'FINISHED'}


class SOLLUMZ_OT_create_cylinder_bound(bpy.types.Operator):
    """Create a sollumz cylinder bound"""
    bl_idname = "sollumz.createcylinderbound"
    bl_label = f"Create {SOLLUMZ_UI_NAMES[BoundType.CYLINDER]}"

    def execute(self, context):
        if not aobj_is_composite(self, BoundType.CYLINDER):
            return {'CANCELLED'}
        
        aobj = bpy.context.active_object
        gobj = create_mesh(BoundType.CYLINDER)
        create_cylinder(gobj.data)
        gobj.parent = aobj
        bpy.context.view_layer.objects.active = bpy.data.objects[gobj.name]

        return {'FINISHED'}


class SOLLUMZ_OT_create_disc_bound(bpy.types.Operator):
    """Create a sollumz disc bound"""
    bl_idname = "sollumz.creatediscbound"
    bl_label = f"Create {SOLLUMZ_UI_NAMES[BoundType.DISC]}"

    def execute(self, context):
        if not aobj_is_composite(self, BoundType.DISC):
            return {'CANCELLED'}
        
        aobj = bpy.context.active_object
        gobj = create_mesh(BoundType.DISC)
        create_disc(gobj.data)
        gobj.parent = aobj
        bpy.context.view_layer.objects.active = bpy.data.objects[gobj.name]

        return {'FINISHED'}


class SOLLUMZ_OT_create_cloth_bound(bpy.types.Operator):
    """Create a sollumz cloth bound"""
    bl_idname = "sollumz.createclothbound"
    bl_label = f"Create {SOLLUMZ_UI_NAMES[BoundType.CLOTH]}"

    def execute(self, context):
        if not aobj_is_composite(self, BoundType.CLOTH):
            return {'CANCELLED'}
        
        aobj = bpy.context.active_object
        gobj = create_empty(BoundType.CLOTH)
        gobj.parent = aobj
        bpy.context.view_layer.objects.active = bpy.data.objects[gobj.name]

        return {'FINISHED'}


class SOLLUMZ_OT_create_polygon_bound(bpy.types.Operator):
    """Create a sollumz polygon bound"""
    bl_idname = "sollumz.createpolygonbound"
    bl_label = "Create Polygon Bound"

    def execute(self, context):
        aobj = bpy.context.active_object
        type = context.scene.poly_bound_type

        print(aobj.sollum_type)
        if not (aobj and (aobj.sollum_type == BoundType.GEOMETRY or aobj.sollum_type == BoundType.GEOMETRYBVH)):
            self.report({'INFO'}, f"Please select a {SOLLUMZ_UI_NAMES[BoundType.GEOMETRYBVH]} or {SOLLUMZ_UI_NAMES[BoundType.GEOMETRY]} to add a {SOLLUMZ_UI_NAMES[type]} to.")
            return {'CANCELLED'}
        
        pobj = create_mesh(type)

        if type == PolygonType.BOX:
            create_box(pobj.data)
        elif type == PolygonType.SPHERE:
            create_sphere(pobj.data)
        elif type == PolygonType.CAPSULE:
            create_capsule(pobj.data)
        elif type == PolygonType.CYLINDER:
            create_cylinder(pobj.data)

        pobj.parent = aobj
        #bpy.context.view_layer.objects.active = bpy.data.objects[cobj.name] if you enable this you wont be able to stay selecting the composite obj... 

        return {'FINISHED'}


class SOLLUMZ_OT_create_collision_material(bpy.types.Operator):
    """Create a sollumz collision material"""
    bl_idname = "sollumz.createcollisionmaterial"
    bl_label = "Create Collision Material"

    material_type : bpy.props.StringProperty(default = "sollumz_default")

    def execute(self, context):
        
        aobj = bpy.context.active_object
        if(aobj == None):
            return {'CANCELLED'}
        
<<<<<<< HEAD
        # Check if acitve object is of PolygonType
        if aobj.sollum_type in PolygonType._value2member_map_:
            mat = create_collision_material_from_index(self.index)
=======
        if("poly" in aobj.sollum_type):
            parent = aobj.parent
            material_type = ""
            split = self.material_type.replace("sollumz_", "").upper().split('_')
            for w in split:
                material_type += w + "_"
            material_type = material_type[:-1]
            mat = create_collision_material_from_type(material_type)
>>>>>>> de84c5ad
            aobj.data.materials.append(mat)
        
        return {'FINISHED'}

class SOLLUMZ_OT_quick_convert_mesh_to_collision(bpy.types.Operator):
    """Quickly setup a gta bound via a mesh object"""
    bl_idname = "sollumz.quickconvertmeshtocollision"
    bl_label = "Quick Convert Mesh To Collision"

    def execute(self, context):
        
        aobj = bpy.context.active_object
        if(aobj == None):
            return {'CANCELLED'}
        
        #create material
        mat = create_collision_material_from_type("DEFAULT")
        aobj.data.materials.append(mat)
        
        #set parents
        bpy.ops.sollumz.createboundcomposite()
        bobj = bpy.context.active_object
        bpy.ops.sollumz.creategeometryboundbvh()
        gobj = bpy.context.active_object
        gobj.parent = bobj
        aobj.parent = gobj

        #set properties
        aobj.sollum_type = PolygonType.TRIANGLE.value

        return {'FINISHED'}

class SOLLUMZ_OT_BONE_FLAGS_NewItem(bpy.types.Operator): 
    bl_idname = "sollumz.bone_flags_new_item" 
    bl_label = "Add a new item"
    def execute(self, context): 
        bone = context.active_pose_bone.bone
        bone.bone_properties.flags.add() 
        return {'FINISHED'}

class SOLLUMZ_OT_BONE_FLAGS_DeleteItem(bpy.types.Operator): 
    bl_idname = "sollumz.bone_flags_delete_item" 
    bl_label = "Deletes an item" 
    @classmethod 
    def poll(cls, context): 
        return context.active_pose_bone.bone.bone_properties.flags

    def execute(self, context): 
        bone = context.active_pose_bone.bone

        list = bone.bone_properties.flags
        index = bone.bone_properties.ul_index
        list.remove(index) 
        bone.bone_properties.ul_index = min(max(0, index - 1), len(list) - 1) 
        return {'FINISHED'}<|MERGE_RESOLUTION|>--- conflicted
+++ resolved
@@ -64,13 +64,9 @@
     bl_idname = "sollumz.creategeometryboundbvh"
     bl_label = f"Create {SOLLUMZ_UI_NAMES[BoundType.GEOMETRYBVH]}"
 
-<<<<<<< HEAD
     def execute(self, context):
         if not aobj_is_composite(self, BoundType.GEOMETRYBVH):
             return {'CANCELLED'}
-=======
-    def draw(self, context):
->>>>>>> de84c5ad
         
         aobj = bpy.context.active_object
         gobj = create_empty(BoundType.GEOMETRYBVH) 
@@ -232,12 +228,7 @@
         if(aobj == None):
             return {'CANCELLED'}
         
-<<<<<<< HEAD
-        # Check if acitve object is of PolygonType
         if aobj.sollum_type in PolygonType._value2member_map_:
-            mat = create_collision_material_from_index(self.index)
-=======
-        if("poly" in aobj.sollum_type):
             parent = aobj.parent
             material_type = ""
             split = self.material_type.replace("sollumz_", "").upper().split('_')
@@ -245,7 +236,6 @@
                 material_type += w + "_"
             material_type = material_type[:-1]
             mat = create_collision_material_from_type(material_type)
->>>>>>> de84c5ad
             aobj.data.materials.append(mat)
         
         return {'FINISHED'}
