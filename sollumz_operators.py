--- conflicted
+++ resolved
@@ -1,11 +1,7 @@
 import bpy
-<<<<<<< HEAD
-from os.path import exists
-
-=======
 import traceback
+from Sollumz.ybn.ybnexport import ybn_from_object, NoGeometryError
 from Sollumz.sollumz_properties import *
->>>>>>> 23d0c0f5
 
 class SOLLUMZ_OT_toggle_export(bpy.types.Operator):
     """Toggle object for export"""
